--- conflicted
+++ resolved
@@ -156,9 +156,8 @@
 
 void melee_tick(scene *scene) {
     melee_local *local = scene_get_userdata(scene);
-<<<<<<< HEAD
-    game_player *player1 = game_state_get_player(0);
-    game_player *player2 = game_state_get_player(1);
+    game_player *player1 = game_state_get_player(scene->gs, 0);
+    game_player *player2 = game_state_get_player(scene->gs, 1);
     ctrl_event *i = NULL;
 
     // Handle extra controller inputs
@@ -177,9 +176,6 @@
         DEBUG("done");
     }
 
-=======
-    game_player *player2 = game_state_get_player(scene->gs, 1);
->>>>>>> 04c59eef
     if(!local->pulsedir) {
         local->ticks++;
     } else {
@@ -492,12 +488,8 @@
     memset(local, 0, sizeof(melee_local));
     scene_set_userdata(scene, local);
 
-<<<<<<< HEAD
-    game_player *player1 = game_state_get_player(0);
-    game_player *player2 = game_state_get_player(1);
-=======
+    game_player *player1 = game_state_get_player(scene->gs, 0);
     game_player *player2 = game_state_get_player(scene->gs, 1);
->>>>>>> 04c59eef
 
     controller *player1_ctrl = game_player_get_ctrl(player1);
     controller *player2_ctrl = game_player_get_ctrl(player2);
