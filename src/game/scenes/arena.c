--- conflicted
+++ resolved
@@ -176,7 +176,6 @@
     arena->state = ARENA_STATE_ENDING;
 }
 
-<<<<<<< HEAD
 void arena_end_cb(void *userdata) {
     // after the match ends, switch the newsroom
     DEBUG("switching to newsroom");
@@ -187,7 +186,7 @@
     // XXX TODO take victory pose screenshot for the newsroom
     game_state_set_next(gs, SCENE_NEWSROOM);
 }
-=======
+
 void maybe_install_har_hooks(scene *scene) {
     if (scene->gs->role == ROLE_CLIENT) {
         object *obj_har1,*obj_har2;
@@ -209,8 +208,6 @@
         }
     }
 }
-
->>>>>>> 57520e00
 
 // -------- Scene callbacks --------
 
@@ -366,13 +363,9 @@
                 har_set_ani(obj_har2, ANIM_DEFEAT, 1);
                 har1->state = STATE_VICTORY;
                 har2->state = STATE_DEFEAT;
-<<<<<<< HEAD
                 // switch to the newsroom after some delay
                 ticktimer_add(120, arena_end_cb, scene);
-            } else if(har1->health <= 0) {
-=======
             } else if(har1->health <= 0 && har2->endurance <= 0) {
->>>>>>> 57520e00
                 scene_youlose_anim_start(scene->gs);
                 har_set_ani(obj_har2, ANIM_VICTORY, 1);
                 har_set_ani(obj_har1, ANIM_DEFEAT, 1);
