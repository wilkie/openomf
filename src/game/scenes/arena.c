--- conflicted
+++ resolved
@@ -826,43 +826,9 @@
 }
 
 int arena_event(scene *scene, SDL_Event *e) {
-<<<<<<< HEAD
-    arena_local *local = scene_get_userdata(scene);
-    game_player *player1 = game_state_get_player(scene->gs, 0);
-    // set up some basic controls so you can enter/use the menu in demo mode
-    if (e->type == SDL_KEYDOWN && is_demoplay(scene)) {
-        if(e->key.keysym.sym == SDLK_ESCAPE) {
-            local->menu_visible = !local->menu_visible;
-            game_state_set_paused(scene->gs, local->menu_visible);
-            controller_set_repeat(game_player_get_ctrl(player1), !local->menu_visible);
-        } else if (local->menu_visible) {
-            int action = 0;
-            switch (e->key.keysym.sym) {
-                case SDLK_UP:
-                    action = ACT_UP;
-                    break;
-                case SDLK_DOWN:
-                    action = ACT_DOWN;
-                    break;
-                case SDLK_LEFT:
-                    action = ACT_LEFT;
-                    break;
-                case SDLK_RIGHT:
-                    action = ACT_RIGHT;
-                    break;
-                case SDLK_RETURN:
-                    action = ACT_PUNCH;
-                    break;
-            }
-            if (action) {
-                menu_handle_action(&local->game_menu, action);
-            }
-        }
-=======
     // ESC during demo mode jumps you back to the main menu
     if (e->type == SDL_KEYDOWN && is_demoplay(scene) && e->key.keysym.sym == SDLK_ESCAPE) {
             game_state_set_next(scene->gs, SCENE_MENU);
->>>>>>> 2944a620
     }
     return 0;
 }
