--- conflicted
+++ resolved
@@ -329,10 +329,9 @@
     }
 }
 
-<<<<<<< HEAD
-void game_state_tick_controllers() {
-    for(int i = 0; i < game_state_get_num_players(); i++) {
-        game_player *gp = game_state_get_player(i);
+void game_state_tick_controllers(game_state *gs) {
+    for(int i = 0; i < game_state_num_players(gs); i++) {
+        game_player *gp = game_state_get_player(gs, i);
         controller *c = game_player_get_ctrl(gp);
         if(c) {
             controller_tick(c, &c->extra_events);
@@ -340,9 +339,9 @@
     }
 }
 
-void game_state_ctrl_events_free() {
-    for(int i = 0; i < game_state_get_num_players(); i++) {
-        game_player *gp = game_state_get_player(i);
+void game_state_ctrl_events_free(game_state *gs) {
+    for(int i = 0; i < game_state_num_players(gs); i++) {
+        game_player *gp = game_state_get_player(gs, i);
         controller *c = game_player_get_ctrl(gp);
         if(c) {
             controller_free_chain(c->extra_events);
@@ -351,10 +350,7 @@
     }
 }
 
-void game_state_tick() {
-=======
 void game_state_tick(game_state *gs) {
->>>>>>> 04c59eef
     // We want to load another scene
     if(gs->this_id != gs->next_id) {
         // If this is the end, set run to 0 so that engine knows to close here
@@ -372,16 +368,11 @@
         }
     }
 
-<<<<<<< HEAD
     // Tick controllers
-    game_state_tick_controllers();
+    game_state_tick_controllers(gs);
 
     // Poll input. If console is opened, do not poll the controllers.
-    if(!console_window_is_open()) { scene_input_poll(&gamestate->sc); }
-=======
-    // Tick input. If console is opened, do not tick the controllers.
-    if(!console_window_is_open()) { scene_input_tick(gs->sc); }
->>>>>>> 04c59eef
+    if(!console_window_is_open()) { scene_input_poll(gs->sc); }
 
     // Tick scene
     scene_tick(gs->sc);
@@ -399,7 +390,7 @@
     game_state_call_tick(gs);
 
     // Free extra controller events
-    game_state_ctrl_events_free();
+    game_state_ctrl_events_free(gs);
 
     // Increment tick
     gs->tick++;
@@ -413,15 +404,11 @@
     return gs->players[player_id];
 }
 
-<<<<<<< HEAD
-int game_state_get_num_players() {
-    return sizeof(gamestate->players)/sizeof(game_player);
-}
-
-void game_state_free() {
-=======
+int game_state_num_players(game_state *gs) {
+    return sizeof(gs->players)/sizeof(game_player*);
+}
+
 void game_state_free(game_state *gs) {
->>>>>>> 04c59eef
     // Free objects
     render_obj *robj;
     iterator it;
